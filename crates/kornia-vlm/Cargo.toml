[package]
name = "kornia-vlm"
description = "Vision Language Models in Rust"
authors = { workspace = true }
edition = { workspace = true }
homepage = { workspace = true }
include = { workspace = true }
license = { workspace = true }
readme = { workspace = true }
repository = { workspace = true }
rust-version = { workspace = true }
version = { workspace = true }

[dependencies]
<<<<<<< HEAD
kornia-image = { workspace = true }

candle-core = { git = "https://github.com/huggingface/candle", version="0.8.4", features = ["cuda"] }
candle-nn = { git = "https://github.com/huggingface/candle", features = ["cuda"] }
candle-transformers = { version="0.8.4", features = ["cuda"] }
candle-flash-attn = { version = "0.8.4" }  # Must use same candle_core
hf-hub = "0.4.2"
tokenizers = { version="0.21.1", features = ["http"] }
rand = "0.9.0"
terminal_size = "0.4.2"
reqwest = { version = "0.12.15", features = ["blocking"] }
image = "0.25.6"
=======
candle-core = { version = "0.9.1" }
candle-transformers = { version = "0.9.1" }
candle-examples = "0.9.1"
candle-nn = { version = "0.9.1" }
hf-hub = "0.4.2"
kornia-image = { workspace = true }
kornia-imgproc = { workspace = true }
log = "0.4"
serde_json = "1"
tokenizers = "0.21.1"
thiserror = "2"

[features]
cuda = ["candle-core/cuda", "candle-transformers/cuda", "candle-nn/cuda"]
>>>>>>> 372886b6
<|MERGE_RESOLUTION|>--- conflicted
+++ resolved
@@ -12,32 +12,24 @@
 version = { workspace = true }
 
 [dependencies]
-<<<<<<< HEAD
-kornia-image = { workspace = true }
-
-candle-core = { git = "https://github.com/huggingface/candle", version="0.8.4", features = ["cuda"] }
-candle-nn = { git = "https://github.com/huggingface/candle", features = ["cuda"] }
-candle-transformers = { version="0.8.4", features = ["cuda"] }
-candle-flash-attn = { version = "0.8.4" }  # Must use same candle_core
-hf-hub = "0.4.2"
-tokenizers = { version="0.21.1", features = ["http"] }
-rand = "0.9.0"
-terminal_size = "0.4.2"
-reqwest = { version = "0.12.15", features = ["blocking"] }
-image = "0.25.6"
-=======
 candle-core = { version = "0.9.1" }
 candle-transformers = { version = "0.9.1" }
 candle-examples = "0.9.1"
 candle-nn = { version = "0.9.1" }
 hf-hub = "0.4.2"
 kornia-image = { workspace = true }
+
 kornia-imgproc = { workspace = true }
 log = "0.4"
 serde_json = "1"
-tokenizers = "0.21.1"
+tokenizers = { version="0.21.1", features = ["http"] }
 thiserror = "2"
 
+candle-flash-attn = { version = "0.8.4" }  # Must use same candle_core
+rand = "0.9.0"
+terminal_size = "0.4.2"
+reqwest = { version = "0.12.15", features = ["blocking"] }
+image = "0.25.6"
+
 [features]
-cuda = ["candle-core/cuda", "candle-transformers/cuda", "candle-nn/cuda"]
->>>>>>> 372886b6
+cuda = ["candle-core/cuda", "candle-transformers/cuda", "candle-nn/cuda"]